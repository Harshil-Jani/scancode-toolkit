--- conflicted
+++ resolved
@@ -3,30 +3,7 @@
 Major developers are Tim Hatch <tim@timhatch.com> and Armin Ronacher
 <armin.ronacher@active-4.com>.
 
-<<<<<<< HEAD
 Other contributors, listed alphabetically, are:
-=======
-- Armin Ronacher <armin.ronacher@active-4.com>
-- Lukas Meuser <pocoo@quittenbrod.de>
-- Matt Good <trac@matt-good.net>
-- Tim Hatch <tim@timhatch.com>
-- Ronny Pfannschmidt
-- Dennis Kaarsemaker
-- Marek Kubica
-- Ben Bangert
-- Tiberius Teng
-- Adam Blinkinsop <blinks@acm.org>
-- Kirk McDonald
-- Christopher Creutzig <christopher@creutzig.de>
-- Frits van Bommel
-- Matteo Sasso
-- Kumar Appaiah <akumar@ee.iitm.ac.in>
-- Varun Hiremath <varunhiremath@gmail.com>
-- Jeremy Thurgood
-- Matthew Harrison
-- Steven Hazel
-- Ana Nelson <ana@ananelson.com>
->>>>>>> 1b9a8aae
 
 * Kumar Appaiah -- Debian control lexer
 * Ali Afshar -- image formatter
@@ -55,6 +32,7 @@
 * Kirk McDonald -- D lexer
 * Lukas Meuser -- BBCode formatter, Lua lexer
 * Paulo Moura -- Logtalk lexer
+* Ana Nelson -- Ragel, ANTLR lexers
 * Ronny Pfannschmidt -- BBCode lexer
 * Benjamin Peterson -- Test suite refactoring
 * Andre Roberge -- Tango style
