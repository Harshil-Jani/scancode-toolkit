{
  "headers": [
    {
      "tool_name": "scancode-toolkit",
      "options": {
        "input": "<path>",
        "--json-pp": "<file>",
        "--package": true,
        "--summary": true
      },
      "notice": "Generated with ScanCode and provided on an \"AS IS\" BASIS, WITHOUT WARRANTIES\nOR CONDITIONS OF ANY KIND, either express or implied. No content created from\nScanCode should be considered or used as legal advice. Consult an Attorney\nfor any legal advice.\nScanCode is a free software code scanning tool from nexB Inc. and others.\nVisit https://github.com/nexB/scancode-toolkit/ for support and download.",
      "output_format_version": "1.0.0",
      "message": null,
      "errors": [],
      "extra_data": {
        "spdx_license_list_version": "3.14",
        "files_count": 3
      }
    }
  ],
  "summary": {
<<<<<<< HEAD
    "package_manifests": [
      {
        "type": "maven",
        "namespace": "aopalliance",
        "name": "aopalliance",
        "version": "1.0",
        "qualifiers": {},
        "subpath": null,
        "primary_language": "Java",
        "description": "AOP alliance\nAOP Alliance",
        "release_date": null,
        "parties": [],
        "keywords": [],
        "homepage_url": "http://aopalliance.sourceforge.net",
        "download_url": null,
        "size": null,
        "sha1": null,
        "md5": null,
        "sha256": null,
        "sha512": null,
        "bug_tracking_url": null,
        "code_view_url": null,
        "vcs_url": null,
        "copyright": null,
        "license_expression": "public-domain",
        "declared_license": [
          {
            "name": "Public Domain",
            "url": null,
            "comments": null,
            "distribution": null
          }
        ],
        "notice_text": null,
        "root_path": "scan/aopalliance/aopalliance/1.0",
        "dependencies": [],
        "contains_source_code": null,
        "source_packages": [
          "pkg:maven/aopalliance/aopalliance@1.0?classifier=sources"
        ],
        "extra_data": {},
        "purl": "pkg:maven/aopalliance/aopalliance@1.0",
        "repository_homepage_url": "https://repo1.maven.org/maven2/aopalliance/aopalliance/1.0/",
        "repository_download_url": "https://repo1.maven.org/maven2/aopalliance/aopalliance/1.0/aopalliance-1.0.jar",
        "api_data_url": "https://repo1.maven.org/maven2/aopalliance/aopalliance/1.0/aopalliance-1.0.pom",
        "files": [
          {
            "path": "scan/aopalliance/aopalliance/1.0/aopalliance-1.0.pom",
            "type": "file"
          }
        ]
      },
      {
        "type": "freebsd",
        "namespace": null,
        "name": "dmidecode",
        "version": "2.12",
        "qualifiers": {
          "arch": "freebsd:10:x86:64",
          "origin": "sysutils/dmidecode"
        },
        "subpath": null,
        "primary_language": null,
        "description": "Dmidecode is a tool or dumping a computer's DMI (some say SMBIOS) table\ncontents in a human-readable format. The output contains a description of the\nsystem's hardware components, as well as other useful pieces of information\nsuch as serial numbers and BIOS revision.\n\nWWW: http://www.nongnu.org/dmidecode/",
        "release_date": null,
        "parties": [
          {
            "type": "person",
            "role": "maintainer",
            "name": null,
            "email": "anders@FreeBSD.org",
            "url": null
          }
        ],
        "keywords": [
          "sysutils"
        ],
        "homepage_url": "http://www.nongnu.org/dmidecode/",
        "download_url": "https://pkg.freebsd.org/freebsd:10:x86:64/latest/All/dmidecode-2.12.txz",
        "size": null,
        "sha1": null,
        "md5": null,
        "sha256": null,
        "sha512": null,
        "bug_tracking_url": null,
        "code_view_url": "https://svnweb.freebsd.org/ports/head/sysutils/dmidecode",
        "vcs_url": null,
        "copyright": null,
        "license_expression": "gpl-2.0",
        "declared_license": {
          "licenses": [
            "GPLv2"
          ],
          "licenselogic": "single"
        },
        "notice_text": null,
        "root_path": "scan/freebsd/basic",
        "dependencies": [],
        "contains_source_code": null,
        "source_packages": [],
        "extra_data": {},
        "purl": "pkg:freebsd/dmidecode@2.12?arch=freebsd:10:x86:64&origin=sysutils/dmidecode",
        "repository_homepage_url": null,
        "repository_download_url": null,
        "api_data_url": null,
        "files": [
          {
            "path": "scan/freebsd/basic/+COMPACT_MANIFEST",
            "type": "file"
          }
        ]
      },
      {
        "type": "npm",
        "namespace": "@ionic",
        "name": "app-scripts",
        "version": "3.0.1-201710301651",
        "qualifiers": {},
        "subpath": null,
        "primary_language": "JavaScript",
        "description": "Scripts for Ionic Projects",
        "release_date": null,
        "parties": [
          {
            "type": "person",
            "role": "author",
            "name": "Ionic Team",
            "email": "hi@ionic.io",
            "url": "https://ionic.io"
          }
        ],
        "keywords": [],
        "homepage_url": "https://ionicframework.com/",
        "download_url": "https://registry.npmjs.org/@ionic/app-scripts/-/app-scripts-3.0.1-201710301651.tgz",
        "size": null,
        "sha1": null,
        "md5": null,
        "sha256": null,
        "sha512": null,
        "bug_tracking_url": "https://github.com/ionic-team/ionic-app-scripts/issues",
        "code_view_url": null,
        "vcs_url": "git+https://github.com/ionic-team/ionic-app-scripts.git",
        "copyright": null,
        "license_expression": "mit",
        "declared_license": [
          "MIT"
        ],
        "notice_text": null,
        "root_path": "scan/scoped1",
        "dependencies": [
          {
            "purl": "pkg:npm/%40angular-devkit/build-optimizer",
            "requirement": "^0.0.31",
            "scope": "dependencies",
            "is_runtime": true,
            "is_optional": false,
            "is_resolved": false
          },
          {
            "purl": "pkg:npm/autoprefixer",
            "requirement": "^7.1.6",
            "scope": "dependencies",
            "is_runtime": true,
            "is_optional": false,
            "is_resolved": false
          },
          {
            "purl": "pkg:npm/chalk",
            "requirement": "^2.3.0",
            "scope": "dependencies",
            "is_runtime": true,
            "is_optional": false,
            "is_resolved": false
          },
          {
            "purl": "pkg:npm/chokidar",
            "requirement": "^1.7.0",
            "scope": "dependencies",
            "is_runtime": true,
            "is_optional": false,
            "is_resolved": false
          },
          {
            "purl": "pkg:npm/clean-css",
            "requirement": "^4.1.9",
            "scope": "dependencies",
            "is_runtime": true,
            "is_optional": false,
            "is_resolved": false
          },
          {
            "purl": "pkg:npm/cross-spawn",
            "requirement": "^5.1.0",
            "scope": "dependencies",
            "is_runtime": true,
            "is_optional": false,
            "is_resolved": false
          },
          {
            "purl": "pkg:npm/express",
            "requirement": "^4.16.2",
            "scope": "dependencies",
            "is_runtime": true,
            "is_optional": false,
            "is_resolved": false
          },
          {
            "purl": "pkg:npm/fs-extra",
            "requirement": "^4.0.2",
            "scope": "dependencies",
            "is_runtime": true,
            "is_optional": false,
            "is_resolved": false
          },
          {
            "purl": "pkg:npm/glob",
            "requirement": "^7.1.2",
            "scope": "dependencies",
            "is_runtime": true,
            "is_optional": false,
            "is_resolved": false
          },
          {
            "purl": "pkg:npm/json-loader",
            "requirement": "^0.5.7",
            "scope": "dependencies",
            "is_runtime": true,
            "is_optional": false,
            "is_resolved": false
          },
          {
            "purl": "pkg:npm/node-sass",
            "requirement": "^4.5.3",
            "scope": "dependencies",
            "is_runtime": true,
            "is_optional": false,
            "is_resolved": false
          },
          {
            "purl": "pkg:npm/os-name",
            "requirement": "^2.0.1",
            "scope": "dependencies",
            "is_runtime": true,
            "is_optional": false,
            "is_resolved": false
          },
          {
            "purl": "pkg:npm/postcss",
            "requirement": "^6.0.13",
            "scope": "dependencies",
            "is_runtime": true,
            "is_optional": false,
            "is_resolved": false
          },
          {
            "purl": "pkg:npm/proxy-middleware",
            "requirement": "^0.15.0",
            "scope": "dependencies",
            "is_runtime": true,
            "is_optional": false,
            "is_resolved": false
          },
          {
            "purl": "pkg:npm/reflect-metadata",
            "requirement": "^0.1.10",
            "scope": "dependencies",
            "is_runtime": true,
            "is_optional": false,
            "is_resolved": false
          },
          {
            "purl": "pkg:npm/rollup",
            "requirement": "0.50.0",
            "scope": "dependencies",
            "is_runtime": true,
            "is_optional": false,
            "is_resolved": false
          },
          {
            "purl": "pkg:npm/rollup-plugin-commonjs",
            "requirement": "8.2.6",
            "scope": "dependencies",
            "is_runtime": true,
            "is_optional": false,
            "is_resolved": false
          },
          {
            "purl": "pkg:npm/rollup-plugin-node-resolve",
            "requirement": "3.0.0",
            "scope": "dependencies",
            "is_runtime": true,
            "is_optional": false,
            "is_resolved": false
          },
          {
            "purl": "pkg:npm/source-map",
            "requirement": "^0.6.1",
            "scope": "dependencies",
            "is_runtime": true,
            "is_optional": false,
            "is_resolved": false
          },
          {
            "purl": "pkg:npm/tiny-lr",
            "requirement": "^1.0.5",
            "scope": "dependencies",
            "is_runtime": true,
            "is_optional": false,
            "is_resolved": false
          },
          {
            "purl": "pkg:npm/tslint",
            "requirement": "^5.8.0",
            "scope": "dependencies",
            "is_runtime": true,
            "is_optional": false,
            "is_resolved": false
          },
          {
            "purl": "pkg:npm/tslint-eslint-rules",
            "requirement": "^4.1.1",
            "scope": "dependencies",
            "is_runtime": true,
            "is_optional": false,
            "is_resolved": false
          },
          {
            "purl": "pkg:npm/uglify-es",
            "requirement": "^3.1.6",
            "scope": "dependencies",
            "is_runtime": true,
            "is_optional": false,
            "is_resolved": false
          },
          {
            "purl": "pkg:npm/webpack",
            "requirement": "^3.8.1",
            "scope": "dependencies",
            "is_runtime": true,
            "is_optional": false,
            "is_resolved": false
          },
          {
            "purl": "pkg:npm/ws",
            "requirement": "^3.2.0",
            "scope": "dependencies",
            "is_runtime": true,
            "is_optional": false,
            "is_resolved": false
          },
          {
            "purl": "pkg:npm/xml2js",
            "requirement": "^0.4.19",
            "scope": "dependencies",
            "is_runtime": true,
            "is_optional": false,
            "is_resolved": false
          },
          {
            "purl": "pkg:npm/%40angular/animations",
            "requirement": "4.4.3",
            "scope": "devDependencies",
            "is_runtime": false,
            "is_optional": true,
            "is_resolved": false
          },
          {
            "purl": "pkg:npm/%40angular/common",
            "requirement": "4.4.3",
            "scope": "devDependencies",
            "is_runtime": false,
            "is_optional": true,
            "is_resolved": false
          },
          {
            "purl": "pkg:npm/%40angular/compiler",
            "requirement": "4.4.3",
            "scope": "devDependencies",
            "is_runtime": false,
            "is_optional": true,
            "is_resolved": false
          },
          {
            "purl": "pkg:npm/%40angular/compiler-cli",
            "requirement": "4.4.3",
            "scope": "devDependencies",
            "is_runtime": false,
            "is_optional": true,
            "is_resolved": false
          },
          {
            "purl": "pkg:npm/%40angular/core",
            "requirement": "4.4.3",
            "scope": "devDependencies",
            "is_runtime": false,
            "is_optional": true,
            "is_resolved": false
          },
          {
            "purl": "pkg:npm/%40angular/forms",
            "requirement": "4.4.3",
            "scope": "devDependencies",
            "is_runtime": false,
            "is_optional": true,
            "is_resolved": false
          },
          {
            "purl": "pkg:npm/%40angular/http",
            "requirement": "4.4.3",
            "scope": "devDependencies",
            "is_runtime": false,
            "is_optional": true,
            "is_resolved": false
          },
          {
            "purl": "pkg:npm/%40angular/platform-browser",
            "requirement": "4.4.3",
            "scope": "devDependencies",
            "is_runtime": false,
            "is_optional": true,
            "is_resolved": false
          },
          {
            "purl": "pkg:npm/%40angular/platform-browser-dynamic",
            "requirement": "4.4.3",
            "scope": "devDependencies",
            "is_runtime": false,
            "is_optional": true,
            "is_resolved": false
          },
          {
            "purl": "pkg:npm/%40angular/platform-server",
            "requirement": "4.4.3",
            "scope": "devDependencies",
            "is_runtime": false,
            "is_optional": true,
            "is_resolved": false
          },
          {
            "purl": "pkg:npm/%40angular/tsc-wrapped",
            "requirement": "4.4.3",
            "scope": "devDependencies",
            "is_runtime": false,
            "is_optional": true,
            "is_resolved": false
          },
          {
            "purl": "pkg:npm/%40types/chokidar",
            "requirement": "^1.7.3",
            "scope": "devDependencies",
            "is_runtime": false,
            "is_optional": true,
            "is_resolved": false
          },
          {
            "purl": "pkg:npm/%40types/clean-css",
            "requirement": "^3.4.29",
            "scope": "devDependencies",
            "is_runtime": false,
            "is_optional": true,
            "is_resolved": false
          },
          {
            "purl": "pkg:npm/%40types/express",
            "requirement": "^4.0.39",
            "scope": "devDependencies",
            "is_runtime": false,
            "is_optional": true,
            "is_resolved": false
          },
          {
            "purl": "pkg:npm/%40types/fs-extra",
            "requirement": "^4.0.3",
            "scope": "devDependencies",
            "is_runtime": false,
            "is_optional": true,
            "is_resolved": false
          },
          {
            "purl": "pkg:npm/%40types/glob",
            "requirement": "^5.0.30",
            "scope": "devDependencies",
            "is_runtime": false,
            "is_optional": true,
            "is_resolved": false
          },
          {
            "purl": "pkg:npm/%40types/jest",
            "requirement": "^21.1.5",
            "scope": "devDependencies",
            "is_runtime": false,
            "is_optional": true,
            "is_resolved": false
          },
          {
            "purl": "pkg:npm/%40types/mock-fs",
            "requirement": "^3.6.30",
            "scope": "devDependencies",
            "is_runtime": false,
            "is_optional": true,
            "is_resolved": false
          },
          {
            "purl": "pkg:npm/%40types/node",
            "requirement": "^8.0.47",
            "scope": "devDependencies",
            "is_runtime": false,
            "is_optional": true,
            "is_resolved": false
          },
          {
            "purl": "pkg:npm/%40types/node-sass",
            "requirement": "^3.10.32",
            "scope": "devDependencies",
            "is_runtime": false,
            "is_optional": true,
            "is_resolved": false
          },
          {
            "purl": "pkg:npm/%40types/rewire",
            "requirement": "^2.5.27",
            "scope": "devDependencies",
            "is_runtime": false,
            "is_optional": true,
            "is_resolved": false
          },
          {
            "purl": "pkg:npm/%40types/webpack",
            "requirement": "^3.0.14",
            "scope": "devDependencies",
            "is_runtime": false,
            "is_optional": true,
            "is_resolved": false
          },
          {
            "purl": "pkg:npm/%40types/ws",
            "requirement": "^3.2.0",
            "scope": "devDependencies",
            "is_runtime": false,
            "is_optional": true,
            "is_resolved": false
          },
          {
            "purl": "pkg:npm/conventional-changelog-cli",
            "requirement": "^1.3.1",
            "scope": "devDependencies",
            "is_runtime": false,
            "is_optional": true,
            "is_resolved": false
          },
          {
            "purl": "pkg:npm/github",
            "requirement": "0.2.4",
            "scope": "devDependencies",
            "is_runtime": false,
            "is_optional": true,
            "is_resolved": false
          },
          {
            "purl": "pkg:npm/ionic-cz-conventional-changelog",
            "requirement": "^1.0.0",
            "scope": "devDependencies",
            "is_runtime": false,
            "is_optional": true,
            "is_resolved": false
          },
          {
            "purl": "pkg:npm/jest",
            "requirement": "^21.2.1",
            "scope": "devDependencies",
            "is_runtime": false,
            "is_optional": true,
            "is_resolved": false
          },
          {
            "purl": "pkg:npm/mock-fs",
            "requirement": "^4.4.2",
            "scope": "devDependencies",
            "is_runtime": false,
            "is_optional": true,
            "is_resolved": false
          },
          {
            "purl": "pkg:npm/rewire",
            "requirement": "^2.5.2",
            "scope": "devDependencies",
            "is_runtime": false,
            "is_optional": true,
            "is_resolved": false
          },
          {
            "purl": "pkg:npm/rimraf",
            "requirement": "^2.6.1",
            "scope": "devDependencies",
            "is_runtime": false,
            "is_optional": true,
            "is_resolved": false
          },
          {
            "purl": "pkg:npm/rxjs",
            "requirement": "^5.5.2",
            "scope": "devDependencies",
            "is_runtime": false,
            "is_optional": true,
            "is_resolved": false
          },
          {
            "purl": "pkg:npm/sw-toolbox",
            "requirement": "^3.6.0",
            "scope": "devDependencies",
            "is_runtime": false,
            "is_optional": true,
            "is_resolved": false
          },
          {
            "purl": "pkg:npm/tslint-ionic-rules",
            "requirement": "^0.0.11",
            "scope": "devDependencies",
            "is_runtime": false,
            "is_optional": true,
            "is_resolved": false
          },
          {
            "purl": "pkg:npm/typescript",
            "requirement": "~2.3.4",
            "scope": "devDependencies",
            "is_runtime": false,
            "is_optional": true,
            "is_resolved": false
          },
          {
            "purl": "pkg:npm/zone.js",
            "requirement": "^0.8.17",
            "scope": "devDependencies",
            "is_runtime": false,
            "is_optional": true,
            "is_resolved": false
          }
        ],
        "contains_source_code": null,
        "source_packages": [],
        "extra_data": {},
        "purl": "pkg:npm/%40ionic/app-scripts@3.0.1-201710301651",
        "repository_homepage_url": "https://www.npmjs.com/package/@ionic/app-scripts",
        "repository_download_url": "https://registry.npmjs.org/@ionic/app-scripts/-/app-scripts-3.0.1-201710301651.tgz",
        "api_data_url": "https://registry.npmjs.org/@ionic%2fapp-scripts",
        "files": [
          {
            "path": "scan/scoped1/package.json",
            "type": "file"
          }
        ]
      }
    ]
=======
    "packages": []
>>>>>>> a0d4d814
  },
  "files": [
    {
      "path": "scan",
      "type": "directory",
      "package_manifests": [],
      "scan_errors": []
    },
    {
      "path": "scan/aopalliance",
      "type": "directory",
      "package_manifests": [],
      "scan_errors": []
    },
    {
      "path": "scan/aopalliance/aopalliance",
      "type": "directory",
      "package_manifests": [],
      "scan_errors": []
    },
    {
      "path": "scan/aopalliance/aopalliance/1.0",
      "type": "directory",
      "package_manifests": [],
      "scan_errors": []
    },
    {
      "path": "scan/aopalliance/aopalliance/1.0/aopalliance-1.0.pom",
      "type": "file",
      "package_manifests": [
        {
          "type": "maven",
          "namespace": "aopalliance",
          "name": "aopalliance",
          "version": "1.0",
          "qualifiers": {},
          "subpath": null,
          "primary_language": "Java",
          "description": "AOP alliance\nAOP Alliance",
          "release_date": null,
          "parties": [],
          "keywords": [],
          "homepage_url": "http://aopalliance.sourceforge.net",
          "download_url": null,
          "size": null,
          "sha1": null,
          "md5": null,
          "sha256": null,
          "sha512": null,
          "bug_tracking_url": null,
          "code_view_url": null,
          "vcs_url": null,
          "copyright": null,
          "license_expression": "public-domain",
          "declared_license": [
            {
              "name": "Public Domain",
              "url": null,
              "comments": null,
              "distribution": null
            }
          ],
          "notice_text": null,
          "root_path": "scan/aopalliance/aopalliance/1.0",
          "dependencies": [],
          "contains_source_code": null,
          "source_packages": [
            "pkg:maven/aopalliance/aopalliance@1.0?classifier=sources"
          ],
          "extra_data": {},
          "purl": "pkg:maven/aopalliance/aopalliance@1.0",
          "repository_homepage_url": "https://repo1.maven.org/maven2/aopalliance/aopalliance/1.0/",
          "repository_download_url": "https://repo1.maven.org/maven2/aopalliance/aopalliance/1.0/aopalliance-1.0.jar",
          "api_data_url": "https://repo1.maven.org/maven2/aopalliance/aopalliance/1.0/aopalliance-1.0.pom",
          "files": [
            {
              "path": "scan/aopalliance/aopalliance/1.0/aopalliance-1.0.pom",
              "type": "file"
            }
          ]
        }
      ],
      "scan_errors": []
    },
    {
      "path": "scan/freebsd",
      "type": "directory",
      "package_manifests": [],
      "scan_errors": []
    },
    {
      "path": "scan/freebsd/basic",
      "type": "directory",
      "package_manifests": [],
      "scan_errors": []
    },
    {
      "path": "scan/freebsd/basic/+COMPACT_MANIFEST",
      "type": "file",
      "package_manifests": [
        {
          "type": "freebsd",
          "namespace": null,
          "name": "dmidecode",
          "version": "2.12",
          "qualifiers": {
            "arch": "freebsd:10:x86:64",
            "origin": "sysutils/dmidecode"
          },
          "subpath": null,
          "primary_language": null,
          "description": "Dmidecode is a tool or dumping a computer's DMI (some say SMBIOS) table\ncontents in a human-readable format. The output contains a description of the\nsystem's hardware components, as well as other useful pieces of information\nsuch as serial numbers and BIOS revision.\n\nWWW: http://www.nongnu.org/dmidecode/",
          "release_date": null,
          "parties": [
            {
              "type": "person",
              "role": "maintainer",
              "name": null,
              "email": "anders@FreeBSD.org",
              "url": null
            }
          ],
          "keywords": [
            "sysutils"
          ],
          "homepage_url": "http://www.nongnu.org/dmidecode/",
          "download_url": "https://pkg.freebsd.org/freebsd:10:x86:64/latest/All/dmidecode-2.12.txz",
          "size": null,
          "sha1": null,
          "md5": null,
          "sha256": null,
          "sha512": null,
          "bug_tracking_url": null,
          "code_view_url": "https://svnweb.freebsd.org/ports/head/sysutils/dmidecode",
          "vcs_url": null,
          "copyright": null,
          "license_expression": "gpl-2.0",
          "declared_license": {
            "licenses": [
              "GPLv2"
            ],
            "licenselogic": "single"
          },
          "notice_text": null,
          "root_path": "scan/freebsd/basic",
          "dependencies": [],
          "contains_source_code": null,
          "source_packages": [],
          "extra_data": {},
          "purl": "pkg:freebsd/dmidecode@2.12?arch=freebsd:10:x86:64&origin=sysutils/dmidecode",
          "repository_homepage_url": null,
          "repository_download_url": null,
          "api_data_url": null,
          "files": [
            {
              "path": "scan/freebsd/basic/+COMPACT_MANIFEST",
              "type": "file"
            }
          ]
        }
      ],
      "scan_errors": []
    },
    {
      "path": "scan/scoped1",
      "type": "directory",
      "package_manifests": [],
      "scan_errors": []
    },
    {
      "path": "scan/scoped1/package.json",
      "type": "file",
      "package_manifests": [
        {
          "type": "npm",
          "namespace": "@ionic",
          "name": "app-scripts",
          "version": "3.0.1-201710301651",
          "qualifiers": {},
          "subpath": null,
          "primary_language": "JavaScript",
          "description": "Scripts for Ionic Projects",
          "release_date": null,
          "parties": [
            {
              "type": "person",
              "role": "author",
              "name": "Ionic Team",
              "email": "hi@ionic.io",
              "url": "https://ionic.io"
            }
          ],
          "keywords": [],
          "homepage_url": "https://ionicframework.com/",
          "download_url": "https://registry.npmjs.org/@ionic/app-scripts/-/app-scripts-3.0.1-201710301651.tgz",
          "size": null,
          "sha1": null,
          "md5": null,
          "sha256": null,
          "sha512": null,
          "bug_tracking_url": "https://github.com/ionic-team/ionic-app-scripts/issues",
          "code_view_url": null,
          "vcs_url": "git+https://github.com/ionic-team/ionic-app-scripts.git",
          "copyright": null,
          "license_expression": "mit",
          "declared_license": [
            "MIT"
          ],
          "notice_text": null,
          "root_path": "scan/scoped1",
          "dependencies": [
            {
              "purl": "pkg:npm/%40angular-devkit/build-optimizer",
              "requirement": "^0.0.31",
              "scope": "dependencies",
              "is_runtime": true,
              "is_optional": false,
              "is_resolved": false
            },
            {
              "purl": "pkg:npm/autoprefixer",
              "requirement": "^7.1.6",
              "scope": "dependencies",
              "is_runtime": true,
              "is_optional": false,
              "is_resolved": false
            },
            {
              "purl": "pkg:npm/chalk",
              "requirement": "^2.3.0",
              "scope": "dependencies",
              "is_runtime": true,
              "is_optional": false,
              "is_resolved": false
            },
            {
              "purl": "pkg:npm/chokidar",
              "requirement": "^1.7.0",
              "scope": "dependencies",
              "is_runtime": true,
              "is_optional": false,
              "is_resolved": false
            },
            {
              "purl": "pkg:npm/clean-css",
              "requirement": "^4.1.9",
              "scope": "dependencies",
              "is_runtime": true,
              "is_optional": false,
              "is_resolved": false
            },
            {
              "purl": "pkg:npm/cross-spawn",
              "requirement": "^5.1.0",
              "scope": "dependencies",
              "is_runtime": true,
              "is_optional": false,
              "is_resolved": false
            },
            {
              "purl": "pkg:npm/express",
              "requirement": "^4.16.2",
              "scope": "dependencies",
              "is_runtime": true,
              "is_optional": false,
              "is_resolved": false
            },
            {
              "purl": "pkg:npm/fs-extra",
              "requirement": "^4.0.2",
              "scope": "dependencies",
              "is_runtime": true,
              "is_optional": false,
              "is_resolved": false
            },
            {
              "purl": "pkg:npm/glob",
              "requirement": "^7.1.2",
              "scope": "dependencies",
              "is_runtime": true,
              "is_optional": false,
              "is_resolved": false
            },
            {
              "purl": "pkg:npm/json-loader",
              "requirement": "^0.5.7",
              "scope": "dependencies",
              "is_runtime": true,
              "is_optional": false,
              "is_resolved": false
            },
            {
              "purl": "pkg:npm/node-sass",
              "requirement": "^4.5.3",
              "scope": "dependencies",
              "is_runtime": true,
              "is_optional": false,
              "is_resolved": false
            },
            {
              "purl": "pkg:npm/os-name",
              "requirement": "^2.0.1",
              "scope": "dependencies",
              "is_runtime": true,
              "is_optional": false,
              "is_resolved": false
            },
            {
              "purl": "pkg:npm/postcss",
              "requirement": "^6.0.13",
              "scope": "dependencies",
              "is_runtime": true,
              "is_optional": false,
              "is_resolved": false
            },
            {
              "purl": "pkg:npm/proxy-middleware",
              "requirement": "^0.15.0",
              "scope": "dependencies",
              "is_runtime": true,
              "is_optional": false,
              "is_resolved": false
            },
            {
              "purl": "pkg:npm/reflect-metadata",
              "requirement": "^0.1.10",
              "scope": "dependencies",
              "is_runtime": true,
              "is_optional": false,
              "is_resolved": false
            },
            {
              "purl": "pkg:npm/rollup",
              "requirement": "0.50.0",
              "scope": "dependencies",
              "is_runtime": true,
              "is_optional": false,
              "is_resolved": false
            },
            {
              "purl": "pkg:npm/rollup-plugin-commonjs",
              "requirement": "8.2.6",
              "scope": "dependencies",
              "is_runtime": true,
              "is_optional": false,
              "is_resolved": false
            },
            {
              "purl": "pkg:npm/rollup-plugin-node-resolve",
              "requirement": "3.0.0",
              "scope": "dependencies",
              "is_runtime": true,
              "is_optional": false,
              "is_resolved": false
            },
            {
              "purl": "pkg:npm/source-map",
              "requirement": "^0.6.1",
              "scope": "dependencies",
              "is_runtime": true,
              "is_optional": false,
              "is_resolved": false
            },
            {
              "purl": "pkg:npm/tiny-lr",
              "requirement": "^1.0.5",
              "scope": "dependencies",
              "is_runtime": true,
              "is_optional": false,
              "is_resolved": false
            },
            {
              "purl": "pkg:npm/tslint",
              "requirement": "^5.8.0",
              "scope": "dependencies",
              "is_runtime": true,
              "is_optional": false,
              "is_resolved": false
            },
            {
              "purl": "pkg:npm/tslint-eslint-rules",
              "requirement": "^4.1.1",
              "scope": "dependencies",
              "is_runtime": true,
              "is_optional": false,
              "is_resolved": false
            },
            {
              "purl": "pkg:npm/uglify-es",
              "requirement": "^3.1.6",
              "scope": "dependencies",
              "is_runtime": true,
              "is_optional": false,
              "is_resolved": false
            },
            {
              "purl": "pkg:npm/webpack",
              "requirement": "^3.8.1",
              "scope": "dependencies",
              "is_runtime": true,
              "is_optional": false,
              "is_resolved": false
            },
            {
              "purl": "pkg:npm/ws",
              "requirement": "^3.2.0",
              "scope": "dependencies",
              "is_runtime": true,
              "is_optional": false,
              "is_resolved": false
            },
            {
              "purl": "pkg:npm/xml2js",
              "requirement": "^0.4.19",
              "scope": "dependencies",
              "is_runtime": true,
              "is_optional": false,
              "is_resolved": false
            },
            {
              "purl": "pkg:npm/%40angular/animations",
              "requirement": "4.4.3",
              "scope": "devDependencies",
              "is_runtime": false,
              "is_optional": true,
              "is_resolved": false
            },
            {
              "purl": "pkg:npm/%40angular/common",
              "requirement": "4.4.3",
              "scope": "devDependencies",
              "is_runtime": false,
              "is_optional": true,
              "is_resolved": false
            },
            {
              "purl": "pkg:npm/%40angular/compiler",
              "requirement": "4.4.3",
              "scope": "devDependencies",
              "is_runtime": false,
              "is_optional": true,
              "is_resolved": false
            },
            {
              "purl": "pkg:npm/%40angular/compiler-cli",
              "requirement": "4.4.3",
              "scope": "devDependencies",
              "is_runtime": false,
              "is_optional": true,
              "is_resolved": false
            },
            {
              "purl": "pkg:npm/%40angular/core",
              "requirement": "4.4.3",
              "scope": "devDependencies",
              "is_runtime": false,
              "is_optional": true,
              "is_resolved": false
            },
            {
              "purl": "pkg:npm/%40angular/forms",
              "requirement": "4.4.3",
              "scope": "devDependencies",
              "is_runtime": false,
              "is_optional": true,
              "is_resolved": false
            },
            {
              "purl": "pkg:npm/%40angular/http",
              "requirement": "4.4.3",
              "scope": "devDependencies",
              "is_runtime": false,
              "is_optional": true,
              "is_resolved": false
            },
            {
              "purl": "pkg:npm/%40angular/platform-browser",
              "requirement": "4.4.3",
              "scope": "devDependencies",
              "is_runtime": false,
              "is_optional": true,
              "is_resolved": false
            },
            {
              "purl": "pkg:npm/%40angular/platform-browser-dynamic",
              "requirement": "4.4.3",
              "scope": "devDependencies",
              "is_runtime": false,
              "is_optional": true,
              "is_resolved": false
            },
            {
              "purl": "pkg:npm/%40angular/platform-server",
              "requirement": "4.4.3",
              "scope": "devDependencies",
              "is_runtime": false,
              "is_optional": true,
              "is_resolved": false
            },
            {
              "purl": "pkg:npm/%40angular/tsc-wrapped",
              "requirement": "4.4.3",
              "scope": "devDependencies",
              "is_runtime": false,
              "is_optional": true,
              "is_resolved": false
            },
            {
              "purl": "pkg:npm/%40types/chokidar",
              "requirement": "^1.7.3",
              "scope": "devDependencies",
              "is_runtime": false,
              "is_optional": true,
              "is_resolved": false
            },
            {
              "purl": "pkg:npm/%40types/clean-css",
              "requirement": "^3.4.29",
              "scope": "devDependencies",
              "is_runtime": false,
              "is_optional": true,
              "is_resolved": false
            },
            {
              "purl": "pkg:npm/%40types/express",
              "requirement": "^4.0.39",
              "scope": "devDependencies",
              "is_runtime": false,
              "is_optional": true,
              "is_resolved": false
            },
            {
              "purl": "pkg:npm/%40types/fs-extra",
              "requirement": "^4.0.3",
              "scope": "devDependencies",
              "is_runtime": false,
              "is_optional": true,
              "is_resolved": false
            },
            {
              "purl": "pkg:npm/%40types/glob",
              "requirement": "^5.0.30",
              "scope": "devDependencies",
              "is_runtime": false,
              "is_optional": true,
              "is_resolved": false
            },
            {
              "purl": "pkg:npm/%40types/jest",
              "requirement": "^21.1.5",
              "scope": "devDependencies",
              "is_runtime": false,
              "is_optional": true,
              "is_resolved": false
            },
            {
              "purl": "pkg:npm/%40types/mock-fs",
              "requirement": "^3.6.30",
              "scope": "devDependencies",
              "is_runtime": false,
              "is_optional": true,
              "is_resolved": false
            },
            {
              "purl": "pkg:npm/%40types/node",
              "requirement": "^8.0.47",
              "scope": "devDependencies",
              "is_runtime": false,
              "is_optional": true,
              "is_resolved": false
            },
            {
              "purl": "pkg:npm/%40types/node-sass",
              "requirement": "^3.10.32",
              "scope": "devDependencies",
              "is_runtime": false,
              "is_optional": true,
              "is_resolved": false
            },
            {
              "purl": "pkg:npm/%40types/rewire",
              "requirement": "^2.5.27",
              "scope": "devDependencies",
              "is_runtime": false,
              "is_optional": true,
              "is_resolved": false
            },
            {
              "purl": "pkg:npm/%40types/webpack",
              "requirement": "^3.0.14",
              "scope": "devDependencies",
              "is_runtime": false,
              "is_optional": true,
              "is_resolved": false
            },
            {
              "purl": "pkg:npm/%40types/ws",
              "requirement": "^3.2.0",
              "scope": "devDependencies",
              "is_runtime": false,
              "is_optional": true,
              "is_resolved": false
            },
            {
              "purl": "pkg:npm/conventional-changelog-cli",
              "requirement": "^1.3.1",
              "scope": "devDependencies",
              "is_runtime": false,
              "is_optional": true,
              "is_resolved": false
            },
            {
              "purl": "pkg:npm/github",
              "requirement": "0.2.4",
              "scope": "devDependencies",
              "is_runtime": false,
              "is_optional": true,
              "is_resolved": false
            },
            {
              "purl": "pkg:npm/ionic-cz-conventional-changelog",
              "requirement": "^1.0.0",
              "scope": "devDependencies",
              "is_runtime": false,
              "is_optional": true,
              "is_resolved": false
            },
            {
              "purl": "pkg:npm/jest",
              "requirement": "^21.2.1",
              "scope": "devDependencies",
              "is_runtime": false,
              "is_optional": true,
              "is_resolved": false
            },
            {
              "purl": "pkg:npm/mock-fs",
              "requirement": "^4.4.2",
              "scope": "devDependencies",
              "is_runtime": false,
              "is_optional": true,
              "is_resolved": false
            },
            {
              "purl": "pkg:npm/rewire",
              "requirement": "^2.5.2",
              "scope": "devDependencies",
              "is_runtime": false,
              "is_optional": true,
              "is_resolved": false
            },
            {
              "purl": "pkg:npm/rimraf",
              "requirement": "^2.6.1",
              "scope": "devDependencies",
              "is_runtime": false,
              "is_optional": true,
              "is_resolved": false
            },
            {
              "purl": "pkg:npm/rxjs",
              "requirement": "^5.5.2",
              "scope": "devDependencies",
              "is_runtime": false,
              "is_optional": true,
              "is_resolved": false
            },
            {
              "purl": "pkg:npm/sw-toolbox",
              "requirement": "^3.6.0",
              "scope": "devDependencies",
              "is_runtime": false,
              "is_optional": true,
              "is_resolved": false
            },
            {
              "purl": "pkg:npm/tslint-ionic-rules",
              "requirement": "^0.0.11",
              "scope": "devDependencies",
              "is_runtime": false,
              "is_optional": true,
              "is_resolved": false
            },
            {
              "purl": "pkg:npm/typescript",
              "requirement": "~2.3.4",
              "scope": "devDependencies",
              "is_runtime": false,
              "is_optional": true,
              "is_resolved": false
            },
            {
              "purl": "pkg:npm/zone.js",
              "requirement": "^0.8.17",
              "scope": "devDependencies",
              "is_runtime": false,
              "is_optional": true,
              "is_resolved": false
            }
          ],
          "contains_source_code": null,
          "source_packages": [],
          "extra_data": {},
          "purl": "pkg:npm/%40ionic/app-scripts@3.0.1-201710301651",
          "repository_homepage_url": "https://www.npmjs.com/package/@ionic/app-scripts",
          "repository_download_url": "https://registry.npmjs.org/@ionic/app-scripts/-/app-scripts-3.0.1-201710301651.tgz",
          "api_data_url": "https://registry.npmjs.org/@ionic%2fapp-scripts",
          "files": [
            {
              "path": "scan/scoped1/package.json",
              "type": "file"
            }
          ]
        }
      ],
      "scan_errors": []
    }
  ]
}<|MERGE_RESOLUTION|>--- conflicted
+++ resolved
@@ -19,664 +19,7 @@
     }
   ],
   "summary": {
-<<<<<<< HEAD
-    "package_manifests": [
-      {
-        "type": "maven",
-        "namespace": "aopalliance",
-        "name": "aopalliance",
-        "version": "1.0",
-        "qualifiers": {},
-        "subpath": null,
-        "primary_language": "Java",
-        "description": "AOP alliance\nAOP Alliance",
-        "release_date": null,
-        "parties": [],
-        "keywords": [],
-        "homepage_url": "http://aopalliance.sourceforge.net",
-        "download_url": null,
-        "size": null,
-        "sha1": null,
-        "md5": null,
-        "sha256": null,
-        "sha512": null,
-        "bug_tracking_url": null,
-        "code_view_url": null,
-        "vcs_url": null,
-        "copyright": null,
-        "license_expression": "public-domain",
-        "declared_license": [
-          {
-            "name": "Public Domain",
-            "url": null,
-            "comments": null,
-            "distribution": null
-          }
-        ],
-        "notice_text": null,
-        "root_path": "scan/aopalliance/aopalliance/1.0",
-        "dependencies": [],
-        "contains_source_code": null,
-        "source_packages": [
-          "pkg:maven/aopalliance/aopalliance@1.0?classifier=sources"
-        ],
-        "extra_data": {},
-        "purl": "pkg:maven/aopalliance/aopalliance@1.0",
-        "repository_homepage_url": "https://repo1.maven.org/maven2/aopalliance/aopalliance/1.0/",
-        "repository_download_url": "https://repo1.maven.org/maven2/aopalliance/aopalliance/1.0/aopalliance-1.0.jar",
-        "api_data_url": "https://repo1.maven.org/maven2/aopalliance/aopalliance/1.0/aopalliance-1.0.pom",
-        "files": [
-          {
-            "path": "scan/aopalliance/aopalliance/1.0/aopalliance-1.0.pom",
-            "type": "file"
-          }
-        ]
-      },
-      {
-        "type": "freebsd",
-        "namespace": null,
-        "name": "dmidecode",
-        "version": "2.12",
-        "qualifiers": {
-          "arch": "freebsd:10:x86:64",
-          "origin": "sysutils/dmidecode"
-        },
-        "subpath": null,
-        "primary_language": null,
-        "description": "Dmidecode is a tool or dumping a computer's DMI (some say SMBIOS) table\ncontents in a human-readable format. The output contains a description of the\nsystem's hardware components, as well as other useful pieces of information\nsuch as serial numbers and BIOS revision.\n\nWWW: http://www.nongnu.org/dmidecode/",
-        "release_date": null,
-        "parties": [
-          {
-            "type": "person",
-            "role": "maintainer",
-            "name": null,
-            "email": "anders@FreeBSD.org",
-            "url": null
-          }
-        ],
-        "keywords": [
-          "sysutils"
-        ],
-        "homepage_url": "http://www.nongnu.org/dmidecode/",
-        "download_url": "https://pkg.freebsd.org/freebsd:10:x86:64/latest/All/dmidecode-2.12.txz",
-        "size": null,
-        "sha1": null,
-        "md5": null,
-        "sha256": null,
-        "sha512": null,
-        "bug_tracking_url": null,
-        "code_view_url": "https://svnweb.freebsd.org/ports/head/sysutils/dmidecode",
-        "vcs_url": null,
-        "copyright": null,
-        "license_expression": "gpl-2.0",
-        "declared_license": {
-          "licenses": [
-            "GPLv2"
-          ],
-          "licenselogic": "single"
-        },
-        "notice_text": null,
-        "root_path": "scan/freebsd/basic",
-        "dependencies": [],
-        "contains_source_code": null,
-        "source_packages": [],
-        "extra_data": {},
-        "purl": "pkg:freebsd/dmidecode@2.12?arch=freebsd:10:x86:64&origin=sysutils/dmidecode",
-        "repository_homepage_url": null,
-        "repository_download_url": null,
-        "api_data_url": null,
-        "files": [
-          {
-            "path": "scan/freebsd/basic/+COMPACT_MANIFEST",
-            "type": "file"
-          }
-        ]
-      },
-      {
-        "type": "npm",
-        "namespace": "@ionic",
-        "name": "app-scripts",
-        "version": "3.0.1-201710301651",
-        "qualifiers": {},
-        "subpath": null,
-        "primary_language": "JavaScript",
-        "description": "Scripts for Ionic Projects",
-        "release_date": null,
-        "parties": [
-          {
-            "type": "person",
-            "role": "author",
-            "name": "Ionic Team",
-            "email": "hi@ionic.io",
-            "url": "https://ionic.io"
-          }
-        ],
-        "keywords": [],
-        "homepage_url": "https://ionicframework.com/",
-        "download_url": "https://registry.npmjs.org/@ionic/app-scripts/-/app-scripts-3.0.1-201710301651.tgz",
-        "size": null,
-        "sha1": null,
-        "md5": null,
-        "sha256": null,
-        "sha512": null,
-        "bug_tracking_url": "https://github.com/ionic-team/ionic-app-scripts/issues",
-        "code_view_url": null,
-        "vcs_url": "git+https://github.com/ionic-team/ionic-app-scripts.git",
-        "copyright": null,
-        "license_expression": "mit",
-        "declared_license": [
-          "MIT"
-        ],
-        "notice_text": null,
-        "root_path": "scan/scoped1",
-        "dependencies": [
-          {
-            "purl": "pkg:npm/%40angular-devkit/build-optimizer",
-            "requirement": "^0.0.31",
-            "scope": "dependencies",
-            "is_runtime": true,
-            "is_optional": false,
-            "is_resolved": false
-          },
-          {
-            "purl": "pkg:npm/autoprefixer",
-            "requirement": "^7.1.6",
-            "scope": "dependencies",
-            "is_runtime": true,
-            "is_optional": false,
-            "is_resolved": false
-          },
-          {
-            "purl": "pkg:npm/chalk",
-            "requirement": "^2.3.0",
-            "scope": "dependencies",
-            "is_runtime": true,
-            "is_optional": false,
-            "is_resolved": false
-          },
-          {
-            "purl": "pkg:npm/chokidar",
-            "requirement": "^1.7.0",
-            "scope": "dependencies",
-            "is_runtime": true,
-            "is_optional": false,
-            "is_resolved": false
-          },
-          {
-            "purl": "pkg:npm/clean-css",
-            "requirement": "^4.1.9",
-            "scope": "dependencies",
-            "is_runtime": true,
-            "is_optional": false,
-            "is_resolved": false
-          },
-          {
-            "purl": "pkg:npm/cross-spawn",
-            "requirement": "^5.1.0",
-            "scope": "dependencies",
-            "is_runtime": true,
-            "is_optional": false,
-            "is_resolved": false
-          },
-          {
-            "purl": "pkg:npm/express",
-            "requirement": "^4.16.2",
-            "scope": "dependencies",
-            "is_runtime": true,
-            "is_optional": false,
-            "is_resolved": false
-          },
-          {
-            "purl": "pkg:npm/fs-extra",
-            "requirement": "^4.0.2",
-            "scope": "dependencies",
-            "is_runtime": true,
-            "is_optional": false,
-            "is_resolved": false
-          },
-          {
-            "purl": "pkg:npm/glob",
-            "requirement": "^7.1.2",
-            "scope": "dependencies",
-            "is_runtime": true,
-            "is_optional": false,
-            "is_resolved": false
-          },
-          {
-            "purl": "pkg:npm/json-loader",
-            "requirement": "^0.5.7",
-            "scope": "dependencies",
-            "is_runtime": true,
-            "is_optional": false,
-            "is_resolved": false
-          },
-          {
-            "purl": "pkg:npm/node-sass",
-            "requirement": "^4.5.3",
-            "scope": "dependencies",
-            "is_runtime": true,
-            "is_optional": false,
-            "is_resolved": false
-          },
-          {
-            "purl": "pkg:npm/os-name",
-            "requirement": "^2.0.1",
-            "scope": "dependencies",
-            "is_runtime": true,
-            "is_optional": false,
-            "is_resolved": false
-          },
-          {
-            "purl": "pkg:npm/postcss",
-            "requirement": "^6.0.13",
-            "scope": "dependencies",
-            "is_runtime": true,
-            "is_optional": false,
-            "is_resolved": false
-          },
-          {
-            "purl": "pkg:npm/proxy-middleware",
-            "requirement": "^0.15.0",
-            "scope": "dependencies",
-            "is_runtime": true,
-            "is_optional": false,
-            "is_resolved": false
-          },
-          {
-            "purl": "pkg:npm/reflect-metadata",
-            "requirement": "^0.1.10",
-            "scope": "dependencies",
-            "is_runtime": true,
-            "is_optional": false,
-            "is_resolved": false
-          },
-          {
-            "purl": "pkg:npm/rollup",
-            "requirement": "0.50.0",
-            "scope": "dependencies",
-            "is_runtime": true,
-            "is_optional": false,
-            "is_resolved": false
-          },
-          {
-            "purl": "pkg:npm/rollup-plugin-commonjs",
-            "requirement": "8.2.6",
-            "scope": "dependencies",
-            "is_runtime": true,
-            "is_optional": false,
-            "is_resolved": false
-          },
-          {
-            "purl": "pkg:npm/rollup-plugin-node-resolve",
-            "requirement": "3.0.0",
-            "scope": "dependencies",
-            "is_runtime": true,
-            "is_optional": false,
-            "is_resolved": false
-          },
-          {
-            "purl": "pkg:npm/source-map",
-            "requirement": "^0.6.1",
-            "scope": "dependencies",
-            "is_runtime": true,
-            "is_optional": false,
-            "is_resolved": false
-          },
-          {
-            "purl": "pkg:npm/tiny-lr",
-            "requirement": "^1.0.5",
-            "scope": "dependencies",
-            "is_runtime": true,
-            "is_optional": false,
-            "is_resolved": false
-          },
-          {
-            "purl": "pkg:npm/tslint",
-            "requirement": "^5.8.0",
-            "scope": "dependencies",
-            "is_runtime": true,
-            "is_optional": false,
-            "is_resolved": false
-          },
-          {
-            "purl": "pkg:npm/tslint-eslint-rules",
-            "requirement": "^4.1.1",
-            "scope": "dependencies",
-            "is_runtime": true,
-            "is_optional": false,
-            "is_resolved": false
-          },
-          {
-            "purl": "pkg:npm/uglify-es",
-            "requirement": "^3.1.6",
-            "scope": "dependencies",
-            "is_runtime": true,
-            "is_optional": false,
-            "is_resolved": false
-          },
-          {
-            "purl": "pkg:npm/webpack",
-            "requirement": "^3.8.1",
-            "scope": "dependencies",
-            "is_runtime": true,
-            "is_optional": false,
-            "is_resolved": false
-          },
-          {
-            "purl": "pkg:npm/ws",
-            "requirement": "^3.2.0",
-            "scope": "dependencies",
-            "is_runtime": true,
-            "is_optional": false,
-            "is_resolved": false
-          },
-          {
-            "purl": "pkg:npm/xml2js",
-            "requirement": "^0.4.19",
-            "scope": "dependencies",
-            "is_runtime": true,
-            "is_optional": false,
-            "is_resolved": false
-          },
-          {
-            "purl": "pkg:npm/%40angular/animations",
-            "requirement": "4.4.3",
-            "scope": "devDependencies",
-            "is_runtime": false,
-            "is_optional": true,
-            "is_resolved": false
-          },
-          {
-            "purl": "pkg:npm/%40angular/common",
-            "requirement": "4.4.3",
-            "scope": "devDependencies",
-            "is_runtime": false,
-            "is_optional": true,
-            "is_resolved": false
-          },
-          {
-            "purl": "pkg:npm/%40angular/compiler",
-            "requirement": "4.4.3",
-            "scope": "devDependencies",
-            "is_runtime": false,
-            "is_optional": true,
-            "is_resolved": false
-          },
-          {
-            "purl": "pkg:npm/%40angular/compiler-cli",
-            "requirement": "4.4.3",
-            "scope": "devDependencies",
-            "is_runtime": false,
-            "is_optional": true,
-            "is_resolved": false
-          },
-          {
-            "purl": "pkg:npm/%40angular/core",
-            "requirement": "4.4.3",
-            "scope": "devDependencies",
-            "is_runtime": false,
-            "is_optional": true,
-            "is_resolved": false
-          },
-          {
-            "purl": "pkg:npm/%40angular/forms",
-            "requirement": "4.4.3",
-            "scope": "devDependencies",
-            "is_runtime": false,
-            "is_optional": true,
-            "is_resolved": false
-          },
-          {
-            "purl": "pkg:npm/%40angular/http",
-            "requirement": "4.4.3",
-            "scope": "devDependencies",
-            "is_runtime": false,
-            "is_optional": true,
-            "is_resolved": false
-          },
-          {
-            "purl": "pkg:npm/%40angular/platform-browser",
-            "requirement": "4.4.3",
-            "scope": "devDependencies",
-            "is_runtime": false,
-            "is_optional": true,
-            "is_resolved": false
-          },
-          {
-            "purl": "pkg:npm/%40angular/platform-browser-dynamic",
-            "requirement": "4.4.3",
-            "scope": "devDependencies",
-            "is_runtime": false,
-            "is_optional": true,
-            "is_resolved": false
-          },
-          {
-            "purl": "pkg:npm/%40angular/platform-server",
-            "requirement": "4.4.3",
-            "scope": "devDependencies",
-            "is_runtime": false,
-            "is_optional": true,
-            "is_resolved": false
-          },
-          {
-            "purl": "pkg:npm/%40angular/tsc-wrapped",
-            "requirement": "4.4.3",
-            "scope": "devDependencies",
-            "is_runtime": false,
-            "is_optional": true,
-            "is_resolved": false
-          },
-          {
-            "purl": "pkg:npm/%40types/chokidar",
-            "requirement": "^1.7.3",
-            "scope": "devDependencies",
-            "is_runtime": false,
-            "is_optional": true,
-            "is_resolved": false
-          },
-          {
-            "purl": "pkg:npm/%40types/clean-css",
-            "requirement": "^3.4.29",
-            "scope": "devDependencies",
-            "is_runtime": false,
-            "is_optional": true,
-            "is_resolved": false
-          },
-          {
-            "purl": "pkg:npm/%40types/express",
-            "requirement": "^4.0.39",
-            "scope": "devDependencies",
-            "is_runtime": false,
-            "is_optional": true,
-            "is_resolved": false
-          },
-          {
-            "purl": "pkg:npm/%40types/fs-extra",
-            "requirement": "^4.0.3",
-            "scope": "devDependencies",
-            "is_runtime": false,
-            "is_optional": true,
-            "is_resolved": false
-          },
-          {
-            "purl": "pkg:npm/%40types/glob",
-            "requirement": "^5.0.30",
-            "scope": "devDependencies",
-            "is_runtime": false,
-            "is_optional": true,
-            "is_resolved": false
-          },
-          {
-            "purl": "pkg:npm/%40types/jest",
-            "requirement": "^21.1.5",
-            "scope": "devDependencies",
-            "is_runtime": false,
-            "is_optional": true,
-            "is_resolved": false
-          },
-          {
-            "purl": "pkg:npm/%40types/mock-fs",
-            "requirement": "^3.6.30",
-            "scope": "devDependencies",
-            "is_runtime": false,
-            "is_optional": true,
-            "is_resolved": false
-          },
-          {
-            "purl": "pkg:npm/%40types/node",
-            "requirement": "^8.0.47",
-            "scope": "devDependencies",
-            "is_runtime": false,
-            "is_optional": true,
-            "is_resolved": false
-          },
-          {
-            "purl": "pkg:npm/%40types/node-sass",
-            "requirement": "^3.10.32",
-            "scope": "devDependencies",
-            "is_runtime": false,
-            "is_optional": true,
-            "is_resolved": false
-          },
-          {
-            "purl": "pkg:npm/%40types/rewire",
-            "requirement": "^2.5.27",
-            "scope": "devDependencies",
-            "is_runtime": false,
-            "is_optional": true,
-            "is_resolved": false
-          },
-          {
-            "purl": "pkg:npm/%40types/webpack",
-            "requirement": "^3.0.14",
-            "scope": "devDependencies",
-            "is_runtime": false,
-            "is_optional": true,
-            "is_resolved": false
-          },
-          {
-            "purl": "pkg:npm/%40types/ws",
-            "requirement": "^3.2.0",
-            "scope": "devDependencies",
-            "is_runtime": false,
-            "is_optional": true,
-            "is_resolved": false
-          },
-          {
-            "purl": "pkg:npm/conventional-changelog-cli",
-            "requirement": "^1.3.1",
-            "scope": "devDependencies",
-            "is_runtime": false,
-            "is_optional": true,
-            "is_resolved": false
-          },
-          {
-            "purl": "pkg:npm/github",
-            "requirement": "0.2.4",
-            "scope": "devDependencies",
-            "is_runtime": false,
-            "is_optional": true,
-            "is_resolved": false
-          },
-          {
-            "purl": "pkg:npm/ionic-cz-conventional-changelog",
-            "requirement": "^1.0.0",
-            "scope": "devDependencies",
-            "is_runtime": false,
-            "is_optional": true,
-            "is_resolved": false
-          },
-          {
-            "purl": "pkg:npm/jest",
-            "requirement": "^21.2.1",
-            "scope": "devDependencies",
-            "is_runtime": false,
-            "is_optional": true,
-            "is_resolved": false
-          },
-          {
-            "purl": "pkg:npm/mock-fs",
-            "requirement": "^4.4.2",
-            "scope": "devDependencies",
-            "is_runtime": false,
-            "is_optional": true,
-            "is_resolved": false
-          },
-          {
-            "purl": "pkg:npm/rewire",
-            "requirement": "^2.5.2",
-            "scope": "devDependencies",
-            "is_runtime": false,
-            "is_optional": true,
-            "is_resolved": false
-          },
-          {
-            "purl": "pkg:npm/rimraf",
-            "requirement": "^2.6.1",
-            "scope": "devDependencies",
-            "is_runtime": false,
-            "is_optional": true,
-            "is_resolved": false
-          },
-          {
-            "purl": "pkg:npm/rxjs",
-            "requirement": "^5.5.2",
-            "scope": "devDependencies",
-            "is_runtime": false,
-            "is_optional": true,
-            "is_resolved": false
-          },
-          {
-            "purl": "pkg:npm/sw-toolbox",
-            "requirement": "^3.6.0",
-            "scope": "devDependencies",
-            "is_runtime": false,
-            "is_optional": true,
-            "is_resolved": false
-          },
-          {
-            "purl": "pkg:npm/tslint-ionic-rules",
-            "requirement": "^0.0.11",
-            "scope": "devDependencies",
-            "is_runtime": false,
-            "is_optional": true,
-            "is_resolved": false
-          },
-          {
-            "purl": "pkg:npm/typescript",
-            "requirement": "~2.3.4",
-            "scope": "devDependencies",
-            "is_runtime": false,
-            "is_optional": true,
-            "is_resolved": false
-          },
-          {
-            "purl": "pkg:npm/zone.js",
-            "requirement": "^0.8.17",
-            "scope": "devDependencies",
-            "is_runtime": false,
-            "is_optional": true,
-            "is_resolved": false
-          }
-        ],
-        "contains_source_code": null,
-        "source_packages": [],
-        "extra_data": {},
-        "purl": "pkg:npm/%40ionic/app-scripts@3.0.1-201710301651",
-        "repository_homepage_url": "https://www.npmjs.com/package/@ionic/app-scripts",
-        "repository_download_url": "https://registry.npmjs.org/@ionic/app-scripts/-/app-scripts-3.0.1-201710301651.tgz",
-        "api_data_url": "https://registry.npmjs.org/@ionic%2fapp-scripts",
-        "files": [
-          {
-            "path": "scan/scoped1/package.json",
-            "type": "file"
-          }
-        ]
-      }
-    ]
-=======
-    "packages": []
->>>>>>> a0d4d814
+    "package_manifests": []
   },
   "files": [
     {
