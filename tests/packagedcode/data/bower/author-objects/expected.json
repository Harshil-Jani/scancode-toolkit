<<<<<<< HEAD
{
  "type": "bower",
  "namespace": null,
  "name": "John Doe",
  "version": null,
  "qualifiers": {},
  "subpath": null,
  "primary_language": "JavaScript",
  "description": "Physics-like animations for pretty particles",
  "release_date": null,
  "parties": [
    {
      "type": null,
      "role": "author",
      "name": "Betty Beta <bbeta@example.com>",
      "email": null,
      "url": null
    },
    {
      "type": null,
      "role": "author",
      "name": "John Doe",
      "email": "john@doe.com",
      "url": "http://johndoe.com"
    }
  ],
  "keywords": [
    "motion",
    "physics",
    "particles"
  ],
  "homepage_url": null,
  "download_url": null,
  "size": null,
  "sha1": null,
  "md5": null,
  "sha256": null,
  "sha512": null,
  "bug_tracking_url": null,
  "code_view_url": null,
  "vcs_url": null,
  "copyright": null,
  "license_expression": "mit AND apache-2.0 AND bsd-new",
  "declared_license": [
    "MIT",
    "Apache 2.0",
    "BSD-3-Clause"
  ],
  "notice_text": null,
  "root_path": null,
  "dependencies": [
    {
      "purl": "pkg:bower/get-size",
      "requirement": "~1.2.2",
      "scope": "dependencies",
      "is_runtime": true,
      "is_optional": false,
      "is_resolved": false
    },
    {
      "purl": "pkg:bower/eventEmitter",
      "requirement": "~4.2.11",
      "scope": "dependencies",
      "is_runtime": true,
      "is_optional": false,
      "is_resolved": false
    },
    {
      "purl": "pkg:bower/qunit",
      "requirement": "~1.16.0",
      "scope": "devDependencies",
      "is_runtime": false,
      "is_optional": true,
      "is_resolved": false
    }
  ],
  "contains_source_code": null,
  "source_packages": [],
  "extra_data": {},
  "purl": "pkg:bower/John%20Doe",
  "repository_homepage_url": null,
  "repository_download_url": null,
  "api_data_url": null
}
=======
[  
  {
    "type": "bower",
    "namespace": null,
    "name": "John Doe",
    "version": null,
    "qualifiers": {},
    "subpath": null,
    "primary_language": null,
    "description": "Physics-like animations for pretty particles",
    "release_date": null,
    "parties": [
      {
        "type": null,
        "role": "author",
        "name": "Betty Beta <bbeta@example.com>",
        "email": null,
        "url": null
      },
      {
        "type": null,
        "role": "author",
        "name": "John Doe",
        "email": "john@doe.com",
        "url": "http://johndoe.com"
      }
    ],
    "keywords": [
      "motion",
      "physics",
      "particles"
    ],
    "homepage_url": null,
    "download_url": null,
    "size": null,
    "sha1": null,
    "md5": null,
    "sha256": null,
    "sha512": null,
    "bug_tracking_url": null,
    "code_view_url": null,
    "vcs_url": null,
    "copyright": null,
    "license_expression": "mit AND apache-2.0 AND bsd-new",
    "declared_license": [
      "MIT",
      "Apache 2.0",
      "BSD-3-Clause"
    ],
    "notice_text": null,
    "root_path": null,
    "dependencies": [
      {
        "purl": "pkg:bower/get-size",
        "requirement": "~1.2.2",
        "scope": "dependencies",
        "is_runtime": true,
        "is_optional": false,
        "is_resolved": false
      },
      {
        "purl": "pkg:bower/eventEmitter",
        "requirement": "~4.2.11",
        "scope": "dependencies",
        "is_runtime": true,
        "is_optional": false,
        "is_resolved": false
      },
      {
        "purl": "pkg:bower/qunit",
        "requirement": "~1.16.0",
        "scope": "devDependencies",
        "is_runtime": false,
        "is_optional": true,
        "is_resolved": false
      }
    ],
    "contains_source_code": null,
    "source_packages": [],
    "extra_data": {},
    "purl": "pkg:bower/John%20Doe",
    "repository_homepage_url": null,
    "repository_download_url": null,
    "api_data_url": null
  }
]
>>>>>>> 28578ad6
<|MERGE_RESOLUTION|>--- conflicted
+++ resolved
@@ -1,89 +1,3 @@
-<<<<<<< HEAD
-{
-  "type": "bower",
-  "namespace": null,
-  "name": "John Doe",
-  "version": null,
-  "qualifiers": {},
-  "subpath": null,
-  "primary_language": "JavaScript",
-  "description": "Physics-like animations for pretty particles",
-  "release_date": null,
-  "parties": [
-    {
-      "type": null,
-      "role": "author",
-      "name": "Betty Beta <bbeta@example.com>",
-      "email": null,
-      "url": null
-    },
-    {
-      "type": null,
-      "role": "author",
-      "name": "John Doe",
-      "email": "john@doe.com",
-      "url": "http://johndoe.com"
-    }
-  ],
-  "keywords": [
-    "motion",
-    "physics",
-    "particles"
-  ],
-  "homepage_url": null,
-  "download_url": null,
-  "size": null,
-  "sha1": null,
-  "md5": null,
-  "sha256": null,
-  "sha512": null,
-  "bug_tracking_url": null,
-  "code_view_url": null,
-  "vcs_url": null,
-  "copyright": null,
-  "license_expression": "mit AND apache-2.0 AND bsd-new",
-  "declared_license": [
-    "MIT",
-    "Apache 2.0",
-    "BSD-3-Clause"
-  ],
-  "notice_text": null,
-  "root_path": null,
-  "dependencies": [
-    {
-      "purl": "pkg:bower/get-size",
-      "requirement": "~1.2.2",
-      "scope": "dependencies",
-      "is_runtime": true,
-      "is_optional": false,
-      "is_resolved": false
-    },
-    {
-      "purl": "pkg:bower/eventEmitter",
-      "requirement": "~4.2.11",
-      "scope": "dependencies",
-      "is_runtime": true,
-      "is_optional": false,
-      "is_resolved": false
-    },
-    {
-      "purl": "pkg:bower/qunit",
-      "requirement": "~1.16.0",
-      "scope": "devDependencies",
-      "is_runtime": false,
-      "is_optional": true,
-      "is_resolved": false
-    }
-  ],
-  "contains_source_code": null,
-  "source_packages": [],
-  "extra_data": {},
-  "purl": "pkg:bower/John%20Doe",
-  "repository_homepage_url": null,
-  "repository_download_url": null,
-  "api_data_url": null
-}
-=======
 [  
   {
     "type": "bower",
@@ -92,7 +6,7 @@
     "version": null,
     "qualifiers": {},
     "subpath": null,
-    "primary_language": null,
+    "primary_language": "JavaScript",
     "description": "Physics-like animations for pretty particles",
     "release_date": null,
     "parties": [
@@ -169,5 +83,4 @@
     "repository_download_url": null,
     "api_data_url": null
   }
-]
->>>>>>> 28578ad6
+]